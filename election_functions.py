--- conflicted
+++ resolved
@@ -51,14 +51,10 @@
     return evotes/(1+margin)
 
 
-<<<<<<< HEAD
-def att_pos_reward(state, election_results, electoral_votes, attack_list, partisan):
-=======
 def att_pos_reward(state, election_results, electoral_votes, attack_list, partisan = False):
     """
     Decide which positive reward an attacker should receive
     """
->>>>>>> 8b89f447
     if state in attack_list:
         if partisan:
             return partisan_att_reward(state, election_results, electoral_votes)
@@ -69,41 +65,24 @@
 
 
 def att_neg_reward(state, election_results, electoral_votes, attack_list):
-<<<<<<< HEAD
-    return -538/51
-
-=======
     """
     All attackers' negative reward
     """
     return -528/51
 
-
-def def_pos_reward(state, election_results, electoral_votes):
+def def_pos_reward(state, election_results, electoral_votes, attack_list):
     """
     Defender's positive reward
     """
-    multiplier = 1.5
-    return multiplier * att_reward(state, election_results, electoral_votes)
->>>>>>> 8b89f447
-
-def def_pos_reward(state, election_results, electoral_votes, attack_list):
     if state in attack_list:
         return int(electoral_votes[electoral_votes['state'] == state].evotes)
     else:
         return 0
 
-<<<<<<< HEAD
-=======
-def def_neg_reward(state, election_results, electoral_votes):
+def def_neg_reward(state, election_results, electoral_votes, attack_list):
     """
     Defender's negative reward
     """
-    multiplier = 1.5
-    return -1 * multiplier * att_reward(state, election_results, electoral_votes)
->>>>>>> 8b89f447
-
-def def_neg_reward(state, election_results, electoral_votes, attack_list):
     if state in attack_list:
         return -1*int(electoral_votes[electoral_votes['state'] == state].evotes)
     else:
